import * as cdk from "aws-cdk-lib";
import * as CustomResources from "@aws-cdk/custom-resources";

import * as apigateway from "aws-cdk-lib/aws-apigateway";
import * as lambda from "aws-cdk-lib/aws-lambda";
import * as iam from "aws-cdk-lib/aws-iam";
import { Construct } from "constructs";
import { Duration } from "aws-cdk-lib";
import {
  Architecture,
  Code,
  Function,
  LayerVersion,
  Runtime,
} from "aws-cdk-lib/aws-lambda";
//import { VpcStack } from './vpc-stack';
import * as cognito from "aws-cdk-lib/aws-cognito";
import { CfnJson } from "aws-cdk-lib";
import { VpcStack } from "./vpc-stack";
import { DatabaseStack } from "./database-stack";
import { parse, stringify } from "yaml";
import { Fn } from "aws-cdk-lib";
import { Asset } from "aws-cdk-lib/aws-s3-assets";
import * as s3 from "aws-cdk-lib/aws-s3";
import * as secretsmanager from "aws-cdk-lib/aws-secretsmanager";

export class ApiGatewayStack extends cdk.Stack {
  private readonly api: apigateway.SpecRestApi;
  public readonly appClient: cognito.UserPoolClient;
  public readonly userPool: cognito.UserPool;
  public readonly identityPool: cognito.CfnIdentityPool;
  private readonly layerList: { [key: string]: LayerVersion };
  public readonly stageARN_APIGW: string;
  public readonly apiGW_basedURL: string;
  public readonly secret: secretsmanager.ISecret;
  public getEndpointUrl = () => this.api.url;
  public getUserPoolId = () => this.userPool.userPoolId;
  public getUserPoolClientId = () => this.appClient.userPoolClientId;
  public getIdentityPoolId = () => this.identityPool.ref;
  public addLayer = (name: string, layer: LayerVersion) =>
    (this.layerList[name] = layer);
  public getLayers = () => this.layerList;
  constructor(
    scope: Construct,
    id: string,
    db: DatabaseStack,
    vpcStack: VpcStack,
    props?: cdk.StackProps
  ) {
    super(scope, id, props);

    this.layerList = {};

    /**
     *
     * Create Integration Lambda layer for aws-jwt-verify
     */
    const jwt = new lambda.LayerVersion(this, "aws-jwt-verify", {
      code: lambda.Code.fromAsset("./layers/aws-jwt-verify.zip"),
      compatibleRuntimes: [lambda.Runtime.NODEJS_16_X],
      description: "Contains the aws-jwt-verify library for JS",
    });

    /**
     *
     * Create Integration Lambda layer for PSQL
     */
    const postgres = new lambda.LayerVersion(this, "postgres", {
      code: lambda.Code.fromAsset("./layers/postgres.zip"),
      compatibleRuntimes: [lambda.Runtime.NODEJS_16_X],
      description: "Contains the postgres library for JS",
    });

    //create psycopglayer
    const psycopgLayer = new LayerVersion(this, "psycopgLambdaLayer", {
      code: Code.fromAsset("./layers/psycopg2.zip"),
      compatibleRuntimes: [Runtime.PYTHON_3_9],
      description: "Lambda layer containing the psycopg2 Python library",
    });

    this.layerList["psycopg2"] = psycopgLayer;
    this.layerList["postgres"] = postgres;
    this.layerList["jwt"] = jwt;

    // Create Cognito user pool

    /**
     *
     * Create Cognito User Pool
     * Using verification code
     * Inspiration from http://buraktas.com/create-cognito-user-pool-aws-cdk/
     */
    const userPoolName = "ailaUserPool";
    this.userPool = new cognito.UserPool(this, "aila-pool", {
      userPoolName: userPoolName,
      signInAliases: {
        email: true,
      },
      selfSignUpEnabled: true, // Enabled to allow mobile user sign up
      autoVerify: {
        email: true,
      },
      userVerification: {
        emailSubject: "You need to verify your email",
        emailBody:
          "Thanks for signing up to AI Learning Assistant. \n Your verification code is {####}",
        emailStyle: cognito.VerificationEmailStyle.CODE,
      },
      passwordPolicy: {
        minLength: 8,
        requireLowercase: true,
        requireUppercase: true,
        requireDigits: true,
        requireSymbols: false,
      },
      accountRecovery: cognito.AccountRecovery.EMAIL_ONLY,
      removalPolicy: cdk.RemovalPolicy.DESTROY,
    });

    // Create app client
    this.appClient = this.userPool.addClient("aila-pool", {
      userPoolClientName: userPoolName,
      authFlows: {
        userPassword: true,
        custom: true,
        userSrp: true,
      },
    });

    this.identityPool = new cognito.CfnIdentityPool(
      this,
      "aila-identity-pool",
      {
        allowUnauthenticatedIdentities: true, // don't allow unauthenticated users
        identityPoolName: "ailaIdentityPool",
        cognitoIdentityProviders: [
          {
            clientId: this.appClient.userPoolClientId,
            providerName: this.userPool.userPoolProviderName,
          },
        ],
      }
    );

    const secretsName = "AILA_Cognito_Secrets";

    this.secret = new secretsmanager.Secret(this, secretsName, {
      secretName: secretsName,
      description: "Cognito Secrets for authentication",
      secretObjectValue: {
        VITE_COGNITO_USER_POOL_ID: cdk.SecretValue.unsafePlainText(
          this.userPool.userPoolId
        ),
        VITE_COGNITO_USER_POOL_CLIENT_ID: cdk.SecretValue.unsafePlainText(
          this.appClient.userPoolClientId
        ),
        VITE_AWS_REGION: cdk.SecretValue.unsafePlainText(this.region),
        VITE_IDENTITY_POOL_ID: cdk.SecretValue.unsafePlainText(
          this.identityPool.ref
        ),
      },
      removalPolicy: cdk.RemovalPolicy.DESTROY,
    });

    // Create roles and policies
    const createPolicyStatement = (actions: string[], resources: string[]) => {
      return new iam.PolicyStatement({
        effect: iam.Effect.ALLOW,
        actions: actions,
        resources: resources,
      });
    };

    /**
     *
     * Load OpenAPI file into API Gateway using REST API
     */

    // Read OpenAPI file and load file to S3
    const asset = new Asset(this, "SampleAsset", {
      path: "OpenAPI_Swagger_Definition.yaml",
    });

    const data = Fn.transform("AWS::Include", { Location: asset.s3ObjectUrl });

    // Create the API Gateway REST API
    this.api = new apigateway.SpecRestApi(this, "APIGateway", {
      apiDefinition: apigateway.AssetApiDefinition.fromInline(data),
      endpointTypes: [apigateway.EndpointType.REGIONAL],
      restApiName: "ailaAPI",
      deploy: true,
      cloudWatchRole: true,
      deployOptions: {
        metricsEnabled: true,
        loggingLevel: apigateway.MethodLoggingLevel.ERROR,
        dataTraceEnabled: true,
        stageName: "prod",
        methodOptions: {
          "/*/*": {
            throttlingRateLimit: 100,
            throttlingBurstLimit: 200,
          },
        },
      },
    });

    this.stageARN_APIGW = this.api.deploymentStage.stageArn;
    this.apiGW_basedURL = this.api.urlForPath();

    const studentRole = new iam.Role(this, "StudentRole", {
      assumedBy: new iam.FederatedPrincipal(
        "cognito-identity.amazonaws.com",
        {
          StringEquals: {
            "cognito-identity.amazonaws.com:aud": this.identityPool.ref,
          },
          "ForAnyValue:StringLike": {
            "cognito-identity.amazonaws.com:amr": "authenticated",
          },
        },
        "sts:AssumeRoleWithWebIdentity"
      ),
    });

    studentRole.attachInlinePolicy(
      new iam.Policy(this, "StudentPolicy", {
        statements: [
          createPolicyStatement(
            ["execute-api:Invoke"],
            [
              `arn:aws:execute-api:${this.region}:${this.account}:${this.api.restApiId}/*/*/student/*`,
            ]
          ),
        ],
      })
    );

    const instructorRole = new iam.Role(this, "InstructorRole", {
      assumedBy: new iam.FederatedPrincipal(
        "cognito-identity.amazonaws.com",
        {
          StringEquals: {
            "cognito-identity.amazonaws.com:aud": this.identityPool.ref,
          },
          "ForAnyValue:StringLike": {
            "cognito-identity.amazonaws.com:amr": "authenticated",
          },
        },
        "sts:AssumeRoleWithWebIdentity"
      ),
    });

    instructorRole.attachInlinePolicy(
      new iam.Policy(this, "InstructorPolicy", {
        statements: [
          createPolicyStatement(
            ["execute-api:Invoke"],
            [
              `arn:aws:execute-api:${this.region}:${this.account}:${this.api.restApiId}/*/*/instructor/*`,
            ]
          ),
        ],
      })
    );

    const adminRole = new iam.Role(this, "AdminRole", {
      assumedBy: new iam.FederatedPrincipal(
        "cognito-identity.amazonaws.com",
        {
          StringEquals: {
            "cognito-identity.amazonaws.com:aud": this.identityPool.ref,
          },
          "ForAnyValue:StringLike": {
            "cognito-identity.amazonaws.com:amr": "authenticated",
          },
        },
        "sts:AssumeRoleWithWebIdentity"
      ),
    });

    adminRole.attachInlinePolicy(
      new iam.Policy(this, "AdminPolicy", {
        statements: [
          createPolicyStatement(
            ["execute-api:Invoke"],
            [
              `arn:aws:execute-api:${this.region}:${this.account}:${this.api.restApiId}/*/*/admin/*`,
              `arn:aws:execute-api:${this.region}:${this.account}:${this.api.restApiId}/*/*/instructor/*`,
              `arn:aws:execute-api:${this.region}:${this.account}:${this.api.restApiId}/*/*/student/*`,
            ]
          ),
        ],
      })
    );

    const techAdminRole = new iam.Role(this, "TechAdminRole", {
      assumedBy: new iam.FederatedPrincipal(
        "cognito-identity.amazonaws.com",
        {
          StringEquals: {
            "cognito-identity.amazonaws.com:aud": this.identityPool.ref,
          },
          "ForAnyValue:StringLike": {
            "cognito-identity.amazonaws.com:amr": "authenticated",
          },
        },
        "sts:AssumeRoleWithWebIdentity"
      ),
    });

    techAdminRole.attachInlinePolicy(
      new iam.Policy(this, "TechAdminPolicy", {
        statements: [
          createPolicyStatement(
            ["execute-api:Invoke"],
            [
              `arn:aws:execute-api:${this.region}:${this.account}:${this.api.restApiId}/*`,
            ]
          ),
        ],
      })
    );

<<<<<<< HEAD

=======
>>>>>>> 7569cd75
    // Create Cognito user pool groups
    const studentGroup = new cognito.CfnUserPoolGroup(this, "StudentGroup", {
      groupName: "student",
      userPoolId: this.userPool.userPoolId,
      roleArn: studentRole.roleArn,
    });

    const instructorGroup = new cognito.CfnUserPoolGroup(
      this,
      "InstructorGroup",
      {
        groupName: "instructor",
        userPoolId: this.userPool.userPoolId,
        roleArn: instructorRole.roleArn,
      }
    );

    const adminGroup = new cognito.CfnUserPoolGroup(this, "AdminGroup", {
      groupName: "admin",
      userPoolId: this.userPool.userPoolId,
      roleArn: adminRole.roleArn,
    });

    const techAdminGroup = new cognito.CfnUserPoolGroup(
      this,
      "TechAdminGroup",
      {
        groupName: "techadmin",
        userPoolId: this.userPool.userPoolId,
        roleArn: techAdminRole.roleArn,
      }
    );

    // Create unauthenticated role with no permissions
    const unauthenticatedRole = new iam.Role(this, "UnauthenticatedRole", {
      assumedBy: new iam.FederatedPrincipal(
        "cognito-identity.amazonaws.com",
        {
          StringEquals: {
            "cognito-identity.amazonaws.com:aud": this.identityPool.ref,
          },
          "ForAnyValue:StringLike": {
            "cognito-identity.amazonaws.com:amr": "unauthenticated",
          },
        },
        "sts:AssumeRoleWithWebIdentity"
      ),
    });

    const lambdaRole = new iam.Role(this, "postgresLambdaRole", {
      roleName: "postgresLambdaRole",
      assumedBy: new iam.ServicePrincipal("lambda.amazonaws.com"),
    });

    // Grant access to Secret Manager
    lambdaRole.addToPolicy(
      new iam.PolicyStatement({
        effect: iam.Effect.ALLOW,
        actions: [
          //Secrets Manager
          "secretsmanager:GetSecretValue",
        ],
        resources: [
          `arn:aws:secretsmanager:${this.region}:${this.account}:secret:*`,
        ],
      })
    );

    // Grant access to EC2
    lambdaRole.addToPolicy(
      new iam.PolicyStatement({
        effect: iam.Effect.ALLOW,
        actions: [
          "ec2:CreateNetworkInterface",
          "ec2:DescribeNetworkInterfaces",
          "ec2:DeleteNetworkInterface",
          "ec2:AssignPrivateIpAddresses",
          "ec2:UnassignPrivateIpAddresses",
        ],
        resources: ["*"], // must be *
      })
    );

    // Grant access to log
    lambdaRole.addToPolicy(
      new iam.PolicyStatement({
        effect: iam.Effect.ALLOW,
        actions: [
          //Logs
          "logs:CreateLogGroup",
          "logs:CreateLogStream",
          "logs:PutLogEvents",
        ],
        resources: ["arn:aws:logs:*:*:*"],
      })
    );

    // Attach roles to the identity pool
    new cognito.CfnIdentityPoolRoleAttachment(this, "IdentityPoolRoles", {
      identityPoolId: this.identityPool.ref,
      roles: {
        authenticated: studentRole.roleArn,
        unauthenticated: unauthenticatedRole.roleArn,
      },
    });

<<<<<<< HEAD
    const lambdaStudentFunction = new lambda.Function(
      this,
      "studentFunction",
      {
        runtime: lambda.Runtime.NODEJS_16_X, // Execution environment
        code: lambda.Code.fromAsset("lambda"), // Code loaded from "lambda" directory
        handler: "studentFunction.handler", // Code handler
        timeout: Duration.seconds(300),
        vpc: vpcStack.vpc,
        environment: {
          SM_DB_CREDENTIALS: db.secretPathUser.secretName,
          RDS_PROXY_ENDPOINT: db.rdsProxyEndpoint,
        },
        functionName: "studentFunction",
        memorySize: 512,
        layers: [postgres],
        role: lambdaRole,
      }
    );
=======
    const lambdaStudentFunction = new lambda.Function(this, "studentFunction", {
      runtime: lambda.Runtime.NODEJS_16_X, // Execution environment
      code: lambda.Code.fromAsset("lambda"), // Code loaded from "lambda" directory
      handler: "studentFunction.handler", // Code handler
      timeout: Duration.seconds(300),
      vpc: vpcStack.vpc,
      environment: {
        SM_DB_CREDENTIALS: db.secretPathUser.secretName,
        RDS_PROXY_ENDPOINT: db.rdsProxyEndpoint,
      },
      functionName: "studentFunction",
      memorySize: 512,
      layers: [postgres],
      role: lambdaRole,
    });
>>>>>>> 7569cd75

    // Add the permission to the Lambda function's policy to allow API Gateway access
    lambdaStudentFunction.addPermission("AllowApiGatewayInvoke", {
      principal: new iam.ServicePrincipal("apigateway.amazonaws.com"),
      action: "lambda:InvokeFunction",
      sourceArn: `arn:aws:execute-api:${this.region}:${this.account}:${this.api.restApiId}/*/*/student*`,
<<<<<<< HEAD

    });

    const cfnLambda_student = lambdaStudentFunction.node.defaultChild as lambda.CfnFunction;
=======
    });

    const cfnLambda_student = lambdaStudentFunction.node
      .defaultChild as lambda.CfnFunction;
>>>>>>> 7569cd75
    cfnLambda_student.overrideLogicalId("studentFunction");

    const lambdaInstructorFunction = new lambda.Function(
      this,
      "instructorFunction",
      {
        runtime: lambda.Runtime.NODEJS_16_X, // Execution environment
        code: lambda.Code.fromAsset("lambda"), // Code loaded from "lambda" directory
        handler: "instructorFunction.handler", // Code handler
        timeout: Duration.seconds(300),
        vpc: vpcStack.vpc,
        environment: {
          SM_DB_CREDENTIALS: db.secretPathUser.secretName,
          RDS_PROXY_ENDPOINT: db.rdsProxyEndpoint,
        },
        functionName: "instructorFunction",
        memorySize: 512,
        layers: [postgres],
        role: lambdaRole,
      }
    );

    // Add the permission to the Lambda function's policy to allow API Gateway access
    lambdaInstructorFunction.addPermission("AllowApiGatewayInvoke", {
      principal: new iam.ServicePrincipal("apigateway.amazonaws.com"),
      action: "lambda:InvokeFunction",
      sourceArn: `arn:aws:execute-api:${this.region}:${this.account}:${this.api.restApiId}/*/*/instructor*`,
    });

<<<<<<< HEAD

    const cfnLambda_Instructor = lambdaInstructorFunction.node.defaultChild as lambda.CfnFunction;
    cfnLambda_Instructor.overrideLogicalId("instructorFunction");

    
    const lambdaAdminFunction = new lambda.Function(
      this,
      "adminFunction",
      {
        runtime: lambda.Runtime.NODEJS_16_X, // Execution environment
        code: lambda.Code.fromAsset("lambda"), // Code loaded from "lambda" directory
        handler: "adminFunction.handler", // Code handler
        timeout: Duration.seconds(300),
        vpc: vpcStack.vpc,
        environment: {
          SM_DB_CREDENTIALS: db.secretPathUser.secretName,
          RDS_PROXY_ENDPOINT: db.rdsProxyEndpoint,
        },
        functionName: "adminFunction",
        memorySize: 512,
        layers: [postgres],
        role: lambdaRole,
      }
    );
=======
    const cfnLambda_Instructor = lambdaInstructorFunction.node
      .defaultChild as lambda.CfnFunction;
    cfnLambda_Instructor.overrideLogicalId("instructorFunction");

    const lambdaAdminFunction = new lambda.Function(this, "adminFunction", {
      runtime: lambda.Runtime.NODEJS_16_X, // Execution environment
      code: lambda.Code.fromAsset("lambda"), // Code loaded from "lambda" directory
      handler: "adminFunction.handler", // Code handler
      timeout: Duration.seconds(300),
      vpc: vpcStack.vpc,
      environment: {
        SM_DB_CREDENTIALS: db.secretPathUser.secretName,
        RDS_PROXY_ENDPOINT: db.rdsProxyEndpoint,
      },
      functionName: "adminFunction",
      memorySize: 512,
      layers: [postgres],
      role: lambdaRole,
    });
>>>>>>> 7569cd75

    // Add the permission to the Lambda function's policy to allow API Gateway access
    lambdaAdminFunction.addPermission("AllowApiGatewayInvoke", {
      principal: new iam.ServicePrincipal("apigateway.amazonaws.com"),
      action: "lambda:InvokeFunction",
      sourceArn: `arn:aws:execute-api:${this.region}:${this.account}:${this.api.restApiId}/*/*/admin*`,
<<<<<<< HEAD
    });

    const cfnLambda_Admin = lambdaAdminFunction.node.defaultChild as lambda.CfnFunction;
    cfnLambda_Admin.overrideLogicalId("adminFunction");

    const lambdaTechAdminFunction = new lambda.Function(
      this,
      "techadminFunction",
      {
        runtime: lambda.Runtime.NODEJS_16_X, // Execution environment
        code: lambda.Code.fromAsset("lambda"), // Code loaded from "lambda" directory
        handler: "techadminFunction.handler", // Code handler
        timeout: Duration.seconds(300),
        vpc: vpcStack.vpc,
        environment: {
          SM_DB_CREDENTIALS: db.secretPathUser.secretName,
          RDS_PROXY_ENDPOINT: db.rdsProxyEndpoint,
        },
        functionName: "techadminFunction",
        memorySize: 512,
        layers: [postgres],
        role: lambdaRole,
      }
    );

    // Add the permission to the Lambda function's policy to allow API Gateway access
    lambdaTechAdminFunction.addPermission("AllowApiGatewayInvoke", {
      principal: new iam.ServicePrincipal("apigateway.amazonaws.com"),
      action: "lambda:InvokeFunction",
      sourceArn: `arn:aws:execute-api:${this.region}:${this.account}:${this.api.restApiId}/*/*/*`,
    });

    const cfnLambda_Tech_Admin = lambdaTechAdminFunction.node.defaultChild as lambda.CfnFunction;
    cfnLambda_Tech_Admin.overrideLogicalId("techadminFunction");


    const coglambdaRole = new iam.Role(this, "cognitoLambdaRole", {
      roleName: "cognitoLambdaRole",
      assumedBy: new iam.ServicePrincipal("lambda.amazonaws.com"),
    });

    // Grant access to Secret Manager
    coglambdaRole.addToPolicy(
      new iam.PolicyStatement({
        effect: iam.Effect.ALLOW,
        actions: [
          //Secrets Manager
          "secretsmanager:GetSecretValue",
        ],
        resources: [
          `arn:aws:secretsmanager:${this.region}:${this.account}:secret:*`,
        ],
      })
    );

    // Grant access to EC2
    coglambdaRole.addToPolicy(
      new iam.PolicyStatement({
        effect: iam.Effect.ALLOW,
        actions: [
          "ec2:CreateNetworkInterface",
          "ec2:DescribeNetworkInterfaces",
          "ec2:DeleteNetworkInterface",
          "ec2:AssignPrivateIpAddresses",
          "ec2:UnassignPrivateIpAddresses",
        ],
        resources: ["*"], // must be *
      })
    );

    // Grant access to log
    coglambdaRole.addToPolicy(
      new iam.PolicyStatement({
        effect: iam.Effect.ALLOW,
        actions: [
          //Logs
          "logs:CreateLogGroup",
          "logs:CreateLogStream",
          "logs:PutLogEvents",
        ],
        resources: ["arn:aws:logs:*:*:*"],
      })
    );

    // Grant permission to add users to an IAM group
    coglambdaRole.addToPolicy(new iam.PolicyStatement({
      effect: iam.Effect.ALLOW,
      actions: [
          "iam:AddUserToGroup",
      ],
      resources: [
          `arn:aws:iam::${this.account}:user/*`,
          `arn:aws:iam::${this.account}:group/*`,
      ],
  }));

    //cognito auto assign authenticated users to the student group
    const addUserGroupOnSignUp = new lambda.Function(
      this,
      "addUserGroupOnSignUp",
      {
        runtime: lambda.Runtime.NODEJS_16_X, // Execution environment
        code: lambda.Code.fromAsset("lambda"), // Code loaded from "lambda" directory
        handler: "addUserGroupOnSignUp.handler", // Code handler
        timeout: Duration.seconds(300),
        vpc: vpcStack.vpc,
        functionName: "addUserGroupOnSignUp",
        memorySize: 128,
        role: coglambdaRole,
      }
    );
    // const authorizer = new apigateway.CognitoUserPoolsAuthorizer(this, 'ailaAuthorizer', {
    //   cognitoUserPools: [this.userPool],
    // });
    new cdk.CfnOutput(this, 'UserPoolIdOutput', {
      value: this.userPool.userPoolId,
      description: 'The ID of the Cognito User Pool',
    });

    // **
    //  *
    //  * Create Lambda for Admin Authorization endpoints
    //  */
    const authorizationFunction = new lambda.Function(
      this,
      "admin-authorization-api-gateway",
      {
        runtime: lambda.Runtime.NODEJS_16_X, // Execution environment
        code: lambda.Code.fromAsset("lambda"), // Code loaded from "lambda" directory
=======
    });

    const cfnLambda_Admin = lambdaAdminFunction.node
      .defaultChild as lambda.CfnFunction;
    cfnLambda_Admin.overrideLogicalId("adminFunction");

    const lambdaTechAdminFunction = new lambda.Function(
      this,
      "techadminFunction",
      {
        runtime: lambda.Runtime.NODEJS_16_X, // Execution environment
        code: lambda.Code.fromAsset("lambda"), // Code loaded from "lambda" directory
        handler: "techadminFunction.handler", // Code handler
        timeout: Duration.seconds(300),
        vpc: vpcStack.vpc,
        environment: {
          SM_DB_CREDENTIALS: db.secretPathUser.secretName,
          RDS_PROXY_ENDPOINT: db.rdsProxyEndpoint,
        },
        functionName: "techadminFunction",
        memorySize: 512,
        layers: [postgres],
        role: lambdaRole,
      }
    );

    // Add the permission to the Lambda function's policy to allow API Gateway access
    lambdaTechAdminFunction.addPermission("AllowApiGatewayInvoke", {
      principal: new iam.ServicePrincipal("apigateway.amazonaws.com"),
      action: "lambda:InvokeFunction",
      sourceArn: `arn:aws:execute-api:${this.region}:${this.account}:${this.api.restApiId}/*/*/*`,
    });

    const cfnLambda_Tech_Admin = lambdaTechAdminFunction.node
      .defaultChild as lambda.CfnFunction;
    cfnLambda_Tech_Admin.overrideLogicalId("techadminFunction");

    const coglambdaRole = new iam.Role(this, "cognitoLambdaRole", {
      roleName: "cognitoLambdaRole",
      assumedBy: new iam.ServicePrincipal("lambda.amazonaws.com"),
    });

    // Grant access to Secret Manager
    coglambdaRole.addToPolicy(
      new iam.PolicyStatement({
        effect: iam.Effect.ALLOW,
        actions: [
          //Secrets Manager
          "secretsmanager:GetSecretValue",
        ],
        resources: [
          `arn:aws:secretsmanager:${this.region}:${this.account}:secret:*`,
        ],
      })
    );

    // Grant access to EC2
    coglambdaRole.addToPolicy(
      new iam.PolicyStatement({
        effect: iam.Effect.ALLOW,
        actions: [
          "ec2:CreateNetworkInterface",
          "ec2:DescribeNetworkInterfaces",
          "ec2:DeleteNetworkInterface",
          "ec2:AssignPrivateIpAddresses",
          "ec2:UnassignPrivateIpAddresses",
        ],
        resources: ["*"], // must be *
      })
    );

    // Grant access to log
    coglambdaRole.addToPolicy(
      new iam.PolicyStatement({
        effect: iam.Effect.ALLOW,
        actions: [
          //Logs
          "logs:CreateLogGroup",
          "logs:CreateLogStream",
          "logs:PutLogEvents",
        ],
        resources: ["arn:aws:logs:*:*:*"],
      })
    );

    // Grant permission to add users to an IAM group
    coglambdaRole.addToPolicy(
      new iam.PolicyStatement({
        effect: iam.Effect.ALLOW,
        actions: ["iam:AddUserToGroup"],
        resources: [
          `arn:aws:iam::${this.account}:user/*`,
          `arn:aws:iam::${this.account}:group/*`,
        ],
      })
    );

    // Inline policy to allow AdminAddUserToGroup action
    const adminAddUserToGroupPolicy = new iam.Policy(
      this,
      "AdminAddUserToGroupPolicy",
      {
        statements: [
          new iam.PolicyStatement({
            effect: iam.Effect.ALLOW,
            actions: ["cognito-idp:AdminAddUserToGroup"],
            resources: [
              `arn:aws:cognito-idp:${this.region}:${this.account}:userpool/${this.userPool.userPoolId}`,
            ],
          }),
        ],
      }
    );

    // Attach the inline policy to the role
    coglambdaRole.attachInlinePolicy(adminAddUserToGroupPolicy);

    const AutoSignupLambda = new lambda.Function(this, "addStudentOnSignUp", {
      runtime: lambda.Runtime.NODEJS_16_X, // Execution environment
      code: lambda.Code.fromAsset("lambda"), // Code loaded from "lambda" directory
      handler: "addStudentOnSignUp.handler", // Code handler
      timeout: Duration.seconds(300),
      vpc: vpcStack.vpc,
      functionName: "addStudentOnSignUp",
      memorySize: 128,
      role: coglambdaRole,
    })

    //cognito auto assign authenticated users to the student group

    this.userPool.addTrigger(
      cognito.UserPoolOperation.POST_CONFIRMATION,
      AutoSignupLambda
    );

    // const authorizer = new apigateway.CognitoUserPoolsAuthorizer(this, 'ailaAuthorizer', {
    //   cognitoUserPools: [this.userPool],
    // });
    new cdk.CfnOutput(this, "UserPoolIdOutput", {
      value: this.userPool.userPoolId,
      description: "The ID of the Cognito User Pool",
    });

    // **
    //  *
    //  * Create Lambda for Admin Authorization endpoints
    //  */
    const authorizationFunction = new lambda.Function(
      this,
      "admin-authorization-api-gateway",
      {
        runtime: lambda.Runtime.NODEJS_16_X, // Execution environment
        code: lambda.Code.fromAsset("lambda"), // Code loaded from "lambda" directory
>>>>>>> 7569cd75
        handler: "adminAuthorizerFunction.handler", // Code handler
        timeout: Duration.seconds(300),
        vpc: vpcStack.vpc,
        environment: {
          SM_COGNITO_CREDENTIALS: this.secret.secretName,
        },
        functionName: "adminLambdaAuthorizer",
        memorySize: 512,
        layers: [jwt],
        role: lambdaRole,
      }
    );

    // Add the permission to the Lambda function's policy to allow API Gateway access
    authorizationFunction.grantInvoke(
      new iam.ServicePrincipal("apigateway.amazonaws.com")
    );

    // Change Logical ID to match the one decleared in YAML file of Open API
    const apiGW_authorizationFunction = authorizationFunction.node
      .defaultChild as lambda.CfnFunction;
    apiGW_authorizationFunction.overrideLogicalId("adminLambdaAuthorizer");

    /**
     *
     * Create Lambda for User Authorization endpoints
     */
    const authorizationFunction_student = new lambda.Function(
      this,
      "student-authorization-api-gateway",
      {
        runtime: lambda.Runtime.NODEJS_16_X, // Execution environment
        code: lambda.Code.fromAsset("lambda"), // Code loaded from "lambda" directory
        handler: "studentAuthorizerFunction.handler", // Code handler
        timeout: Duration.seconds(300),
        vpc: vpcStack.vpc,
        environment: {
          SM_COGNITO_CREDENTIALS: this.secret.secretName,
        },
        functionName: "studentLambdaAuthorizer",
        memorySize: 512,
        layers: [jwt],
        role: lambdaRole,
      }
    );

    // Add the permission to the Lambda function's policy to allow API Gateway access
    authorizationFunction_student.grantInvoke(
      new iam.ServicePrincipal("apigateway.amazonaws.com")
    );

    // Change Logical ID to match the one decleared in YAML file of Open API
<<<<<<< HEAD
    const apiGW_authorizationFunction_student = authorizationFunction_student.node
      .defaultChild as lambda.CfnFunction;
=======
    const apiGW_authorizationFunction_student = authorizationFunction_student
      .node.defaultChild as lambda.CfnFunction;
>>>>>>> 7569cd75
    apiGW_authorizationFunction_student.overrideLogicalId(
      "studentLambdaAuthorizer"
    );

    /**
     *
     * Create Lambda for User Authorization endpoints
     */
    const authorizationFunction_instructor = new lambda.Function(
      this,
      "instructor-authorization-api-gateway",
      {
        runtime: lambda.Runtime.NODEJS_16_X, // Execution environment
        code: lambda.Code.fromAsset("lambda"), // Code loaded from "lambda" directory
        handler: "instructorAuthorizerFunction.handler", // Code handler
        timeout: Duration.seconds(300),
        vpc: vpcStack.vpc,
        environment: {
          SM_COGNITO_CREDENTIALS: this.secret.secretName,
        },
        functionName: "instructorLambdaAuthorizer",
        memorySize: 512,
        layers: [jwt],
        role: lambdaRole,
      }
    );

    // Add the permission to the Lambda function's policy to allow API Gateway access
    authorizationFunction_instructor.grantInvoke(
      new iam.ServicePrincipal("apigateway.amazonaws.com")
    );

    // Change Logical ID to match the one decleared in YAML file of Open API
<<<<<<< HEAD
    const apiGW_authorizationFunction_instructor = authorizationFunction_instructor.node
      .defaultChild as lambda.CfnFunction;
=======
    const apiGW_authorizationFunction_instructor =
      authorizationFunction_instructor.node.defaultChild as lambda.CfnFunction;
>>>>>>> 7569cd75
    apiGW_authorizationFunction_instructor.overrideLogicalId(
      "instructorLambdaAuthorizer"
    );
  }
}<|MERGE_RESOLUTION|>--- conflicted
+++ resolved
@@ -321,10 +321,6 @@
       })
     );
 
-<<<<<<< HEAD
-
-=======
->>>>>>> 7569cd75
     // Create Cognito user pool groups
     const studentGroup = new cognito.CfnUserPoolGroup(this, "StudentGroup", {
       groupName: "student",
@@ -431,27 +427,6 @@
       },
     });
 
-<<<<<<< HEAD
-    const lambdaStudentFunction = new lambda.Function(
-      this,
-      "studentFunction",
-      {
-        runtime: lambda.Runtime.NODEJS_16_X, // Execution environment
-        code: lambda.Code.fromAsset("lambda"), // Code loaded from "lambda" directory
-        handler: "studentFunction.handler", // Code handler
-        timeout: Duration.seconds(300),
-        vpc: vpcStack.vpc,
-        environment: {
-          SM_DB_CREDENTIALS: db.secretPathUser.secretName,
-          RDS_PROXY_ENDPOINT: db.rdsProxyEndpoint,
-        },
-        functionName: "studentFunction",
-        memorySize: 512,
-        layers: [postgres],
-        role: lambdaRole,
-      }
-    );
-=======
     const lambdaStudentFunction = new lambda.Function(this, "studentFunction", {
       runtime: lambda.Runtime.NODEJS_16_X, // Execution environment
       code: lambda.Code.fromAsset("lambda"), // Code loaded from "lambda" directory
@@ -467,24 +442,16 @@
       layers: [postgres],
       role: lambdaRole,
     });
->>>>>>> 7569cd75
 
     // Add the permission to the Lambda function's policy to allow API Gateway access
     lambdaStudentFunction.addPermission("AllowApiGatewayInvoke", {
       principal: new iam.ServicePrincipal("apigateway.amazonaws.com"),
       action: "lambda:InvokeFunction",
       sourceArn: `arn:aws:execute-api:${this.region}:${this.account}:${this.api.restApiId}/*/*/student*`,
-<<<<<<< HEAD
-
-    });
-
-    const cfnLambda_student = lambdaStudentFunction.node.defaultChild as lambda.CfnFunction;
-=======
     });
 
     const cfnLambda_student = lambdaStudentFunction.node
       .defaultChild as lambda.CfnFunction;
->>>>>>> 7569cd75
     cfnLambda_student.overrideLogicalId("studentFunction");
 
     const lambdaInstructorFunction = new lambda.Function(
@@ -514,32 +481,6 @@
       sourceArn: `arn:aws:execute-api:${this.region}:${this.account}:${this.api.restApiId}/*/*/instructor*`,
     });
 
-<<<<<<< HEAD
-
-    const cfnLambda_Instructor = lambdaInstructorFunction.node.defaultChild as lambda.CfnFunction;
-    cfnLambda_Instructor.overrideLogicalId("instructorFunction");
-
-    
-    const lambdaAdminFunction = new lambda.Function(
-      this,
-      "adminFunction",
-      {
-        runtime: lambda.Runtime.NODEJS_16_X, // Execution environment
-        code: lambda.Code.fromAsset("lambda"), // Code loaded from "lambda" directory
-        handler: "adminFunction.handler", // Code handler
-        timeout: Duration.seconds(300),
-        vpc: vpcStack.vpc,
-        environment: {
-          SM_DB_CREDENTIALS: db.secretPathUser.secretName,
-          RDS_PROXY_ENDPOINT: db.rdsProxyEndpoint,
-        },
-        functionName: "adminFunction",
-        memorySize: 512,
-        layers: [postgres],
-        role: lambdaRole,
-      }
-    );
-=======
     const cfnLambda_Instructor = lambdaInstructorFunction.node
       .defaultChild as lambda.CfnFunction;
     cfnLambda_Instructor.overrideLogicalId("instructorFunction");
@@ -559,17 +500,16 @@
       layers: [postgres],
       role: lambdaRole,
     });
->>>>>>> 7569cd75
 
     // Add the permission to the Lambda function's policy to allow API Gateway access
     lambdaAdminFunction.addPermission("AllowApiGatewayInvoke", {
       principal: new iam.ServicePrincipal("apigateway.amazonaws.com"),
       action: "lambda:InvokeFunction",
       sourceArn: `arn:aws:execute-api:${this.region}:${this.account}:${this.api.restApiId}/*/*/admin*`,
-<<<<<<< HEAD
-    });
-
-    const cfnLambda_Admin = lambdaAdminFunction.node.defaultChild as lambda.CfnFunction;
+    });
+
+    const cfnLambda_Admin = lambdaAdminFunction.node
+      .defaultChild as lambda.CfnFunction;
     cfnLambda_Admin.overrideLogicalId("adminFunction");
 
     const lambdaTechAdminFunction = new lambda.Function(
@@ -599,9 +539,9 @@
       sourceArn: `arn:aws:execute-api:${this.region}:${this.account}:${this.api.restApiId}/*/*/*`,
     });
 
-    const cfnLambda_Tech_Admin = lambdaTechAdminFunction.node.defaultChild as lambda.CfnFunction;
+    const cfnLambda_Tech_Admin = lambdaTechAdminFunction.node
+      .defaultChild as lambda.CfnFunction;
     cfnLambda_Tech_Admin.overrideLogicalId("techadminFunction");
-
 
     const coglambdaRole = new iam.Role(this, "cognitoLambdaRole", {
       roleName: "cognitoLambdaRole",
@@ -652,137 +592,6 @@
     );
 
     // Grant permission to add users to an IAM group
-    coglambdaRole.addToPolicy(new iam.PolicyStatement({
-      effect: iam.Effect.ALLOW,
-      actions: [
-          "iam:AddUserToGroup",
-      ],
-      resources: [
-          `arn:aws:iam::${this.account}:user/*`,
-          `arn:aws:iam::${this.account}:group/*`,
-      ],
-  }));
-
-    //cognito auto assign authenticated users to the student group
-    const addUserGroupOnSignUp = new lambda.Function(
-      this,
-      "addUserGroupOnSignUp",
-      {
-        runtime: lambda.Runtime.NODEJS_16_X, // Execution environment
-        code: lambda.Code.fromAsset("lambda"), // Code loaded from "lambda" directory
-        handler: "addUserGroupOnSignUp.handler", // Code handler
-        timeout: Duration.seconds(300),
-        vpc: vpcStack.vpc,
-        functionName: "addUserGroupOnSignUp",
-        memorySize: 128,
-        role: coglambdaRole,
-      }
-    );
-    // const authorizer = new apigateway.CognitoUserPoolsAuthorizer(this, 'ailaAuthorizer', {
-    //   cognitoUserPools: [this.userPool],
-    // });
-    new cdk.CfnOutput(this, 'UserPoolIdOutput', {
-      value: this.userPool.userPoolId,
-      description: 'The ID of the Cognito User Pool',
-    });
-
-    // **
-    //  *
-    //  * Create Lambda for Admin Authorization endpoints
-    //  */
-    const authorizationFunction = new lambda.Function(
-      this,
-      "admin-authorization-api-gateway",
-      {
-        runtime: lambda.Runtime.NODEJS_16_X, // Execution environment
-        code: lambda.Code.fromAsset("lambda"), // Code loaded from "lambda" directory
-=======
-    });
-
-    const cfnLambda_Admin = lambdaAdminFunction.node
-      .defaultChild as lambda.CfnFunction;
-    cfnLambda_Admin.overrideLogicalId("adminFunction");
-
-    const lambdaTechAdminFunction = new lambda.Function(
-      this,
-      "techadminFunction",
-      {
-        runtime: lambda.Runtime.NODEJS_16_X, // Execution environment
-        code: lambda.Code.fromAsset("lambda"), // Code loaded from "lambda" directory
-        handler: "techadminFunction.handler", // Code handler
-        timeout: Duration.seconds(300),
-        vpc: vpcStack.vpc,
-        environment: {
-          SM_DB_CREDENTIALS: db.secretPathUser.secretName,
-          RDS_PROXY_ENDPOINT: db.rdsProxyEndpoint,
-        },
-        functionName: "techadminFunction",
-        memorySize: 512,
-        layers: [postgres],
-        role: lambdaRole,
-      }
-    );
-
-    // Add the permission to the Lambda function's policy to allow API Gateway access
-    lambdaTechAdminFunction.addPermission("AllowApiGatewayInvoke", {
-      principal: new iam.ServicePrincipal("apigateway.amazonaws.com"),
-      action: "lambda:InvokeFunction",
-      sourceArn: `arn:aws:execute-api:${this.region}:${this.account}:${this.api.restApiId}/*/*/*`,
-    });
-
-    const cfnLambda_Tech_Admin = lambdaTechAdminFunction.node
-      .defaultChild as lambda.CfnFunction;
-    cfnLambda_Tech_Admin.overrideLogicalId("techadminFunction");
-
-    const coglambdaRole = new iam.Role(this, "cognitoLambdaRole", {
-      roleName: "cognitoLambdaRole",
-      assumedBy: new iam.ServicePrincipal("lambda.amazonaws.com"),
-    });
-
-    // Grant access to Secret Manager
-    coglambdaRole.addToPolicy(
-      new iam.PolicyStatement({
-        effect: iam.Effect.ALLOW,
-        actions: [
-          //Secrets Manager
-          "secretsmanager:GetSecretValue",
-        ],
-        resources: [
-          `arn:aws:secretsmanager:${this.region}:${this.account}:secret:*`,
-        ],
-      })
-    );
-
-    // Grant access to EC2
-    coglambdaRole.addToPolicy(
-      new iam.PolicyStatement({
-        effect: iam.Effect.ALLOW,
-        actions: [
-          "ec2:CreateNetworkInterface",
-          "ec2:DescribeNetworkInterfaces",
-          "ec2:DeleteNetworkInterface",
-          "ec2:AssignPrivateIpAddresses",
-          "ec2:UnassignPrivateIpAddresses",
-        ],
-        resources: ["*"], // must be *
-      })
-    );
-
-    // Grant access to log
-    coglambdaRole.addToPolicy(
-      new iam.PolicyStatement({
-        effect: iam.Effect.ALLOW,
-        actions: [
-          //Logs
-          "logs:CreateLogGroup",
-          "logs:CreateLogStream",
-          "logs:PutLogEvents",
-        ],
-        resources: ["arn:aws:logs:*:*:*"],
-      })
-    );
-
-    // Grant permission to add users to an IAM group
     coglambdaRole.addToPolicy(
       new iam.PolicyStatement({
         effect: iam.Effect.ALLOW,
@@ -850,7 +659,6 @@
       {
         runtime: lambda.Runtime.NODEJS_16_X, // Execution environment
         code: lambda.Code.fromAsset("lambda"), // Code loaded from "lambda" directory
->>>>>>> 7569cd75
         handler: "adminAuthorizerFunction.handler", // Code handler
         timeout: Duration.seconds(300),
         vpc: vpcStack.vpc,
@@ -903,13 +711,8 @@
     );
 
     // Change Logical ID to match the one decleared in YAML file of Open API
-<<<<<<< HEAD
-    const apiGW_authorizationFunction_student = authorizationFunction_student.node
-      .defaultChild as lambda.CfnFunction;
-=======
     const apiGW_authorizationFunction_student = authorizationFunction_student
       .node.defaultChild as lambda.CfnFunction;
->>>>>>> 7569cd75
     apiGW_authorizationFunction_student.overrideLogicalId(
       "studentLambdaAuthorizer"
     );
@@ -943,13 +746,8 @@
     );
 
     // Change Logical ID to match the one decleared in YAML file of Open API
-<<<<<<< HEAD
-    const apiGW_authorizationFunction_instructor = authorizationFunction_instructor.node
-      .defaultChild as lambda.CfnFunction;
-=======
     const apiGW_authorizationFunction_instructor =
       authorizationFunction_instructor.node.defaultChild as lambda.CfnFunction;
->>>>>>> 7569cd75
     apiGW_authorizationFunction_instructor.overrideLogicalId(
       "instructorLambdaAuthorizer"
     );
