import { Stack, StackProps, RemovalPolicy, SecretValue } from 'aws-cdk-lib';
import { Construct } from 'constructs';
import { Duration } from 'aws-cdk-lib';

// Service files import
import * as iam from 'aws-cdk-lib/aws-iam';
import * as rds from 'aws-cdk-lib/aws-rds';
import * as ec2 from "aws-cdk-lib/aws-ec2";
import * as secretmanager from 'aws-cdk-lib/aws-secretsmanager';
import * as logs from "aws-cdk-lib/aws-logs";
import * as secretsmanager from 'aws-cdk-lib/aws-secretsmanager';

// Stack import
import { VpcStack } from './vpc-stack';

export class DatabaseStack extends Stack {
    public readonly dbInstance: rds.DatabaseInstance;
    public readonly secretPathAdminName: string;
    public readonly secretPathUser: secretsmanager.Secret;
    public readonly rdsProxyEndpoint: string; 
    constructor(scope: Construct, id: string, vpcStack: VpcStack, props?: StackProps){
        super(scope, id, props);

        /**
         * 
         * Retrive a secrete from Secret Manager
         * aws secretsmanager create-secret --name AILASecrets --secret-string '{\"DB_Username\":\"DB-USERNAME\"}' --profile <your-profile-name>
         */
        const secret = secretmanager.Secret.fromSecretNameV2(this, "ImportedSecrets", "AILASecrets");
        /**
         * 
         * Create Empty Secret Manager
         * Secrets will be populate at initalization of data
         */
        this.secretPathAdminName = "AILA/credentials/rdsCredential"; // Name in the Secret Manager to store DB credentials        
        const secretPathUserName = "AILA/userCredentials/rdsCredential";
        this.secretPathUser = new secretsmanager.Secret(this, secretPathUserName, {
            secretName: secretPathUserName,
            description: "Secrets for clients to connect to RDS",
            removalPolicy: RemovalPolicy.DESTROY,
            secretObjectValue: {
                username: SecretValue.unsafePlainText("applicationUsername"),   // this will change later at runtime
                password: SecretValue.unsafePlainText("applicationPassword")    // in the initializer
            }
        })
        const parameterGroup = new rds.ParameterGroup(this, "rdsParameterGroup", {
            engine: rds.DatabaseInstanceEngine.postgres({
              version: rds.PostgresEngineVersion.VER_16_3,
            }),
            description: "Empty parameter group", // Might need to change this later
            parameters: {
              'rds.force_ssl': '0'
            }
          });

        /**
         * 
         * Create an RDS with Postgres database in an isolated subnet
         */
        this.dbInstance = new rds.DatabaseInstance(this, "AILA", {
            vpc: vpcStack.vpc,
            vpcSubnets: {
                subnetType: ec2.SubnetType.PRIVATE_ISOLATED,
            },
            engine: rds.DatabaseInstanceEngine.postgres({
                version: rds.PostgresEngineVersion.VER_16_3,
            }),
            instanceType: ec2.InstanceType.of(
                ec2.InstanceClass.BURSTABLE3,
                ec2.InstanceSize.MICRO
            ),
            credentials: rds.Credentials.fromUsername(secret.secretValueFromJson("DB_Username").unsafeUnwrap(), {
                secretName: this.secretPathAdminName,
            }),
            multiAz: true,
            allocatedStorage: 100,
            maxAllocatedStorage: 115,
            allowMajorVersionUpgrade: false,
            autoMinorVersionUpgrade: true,
            backupRetention: Duration.days(7),
            deleteAutomatedBackups: true,
            deletionProtection: true,/// To be changed
            databaseName: "aila",
            publiclyAccessible: false,
            cloudwatchLogsRetention: logs.RetentionDays.INFINITE,
            storageEncrypted: true, // storage encryption at rest
            monitoringInterval: Duration.seconds(60), // enhanced monitoring interval
            parameterGroup: parameterGroup
        });

        this.dbInstance.connections.securityGroups.forEach(function (securityGroup) {
            // 10.0.0.0/16 match the cidr range in vpc stack
            securityGroup.addIngressRule(
              ec2.Peer.ipv4("10.0.0.0/16"),
              ec2.Port.tcp(5432),
              "Postgres Ingress"
            );
        });
         

        const rdsProxyRole = new iam.Role(this, "DBProxyRole", {
            assumedBy: new iam.ServicePrincipal('rds.amazonaws.com')
        });

        rdsProxyRole.addToPolicy(new iam.PolicyStatement({
            resources: ['*'],
            actions: [
              'rds-db:connect',
            ],
          }));

          // /**
        //  * 
        //  * Create an RDS proxy that sit between lambda and RDS
        //  */
        const rdsProxy = this.dbInstance.addProxy(id+'-proxy', {
            secrets: [this.secretPathUser!],
            vpc: vpcStack.vpc,
            role: rdsProxyRole,
            securityGroups: this.dbInstance.connections.securityGroups,
            requireTLS: false,
        });
        // Workaround for bug where TargetGroupName is not set but required
        let targetGroup = rdsProxy.node.children.find((child:any) => {
            return child instanceof rds.CfnDBProxyTargetGroup
        }) as rds.CfnDBProxyTargetGroup
<<<<<<< HEAD
  
=======

>>>>>>> 7569cd75
        targetGroup.addPropertyOverride('TargetGroupName', 'default');   
        this.dbInstance.grantConnect(rdsProxyRole);      
        this.rdsProxyEndpoint = rdsProxy.endpoint;
        // this.rdsProxyEndpoint = "";

    }
}<|MERGE_RESOLUTION|>--- conflicted
+++ resolved
@@ -124,11 +124,7 @@
         let targetGroup = rdsProxy.node.children.find((child:any) => {
             return child instanceof rds.CfnDBProxyTargetGroup
         }) as rds.CfnDBProxyTargetGroup
-<<<<<<< HEAD
-  
-=======
 
->>>>>>> 7569cd75
         targetGroup.addPropertyOverride('TargetGroupName', 'default');   
         this.dbInstance.grantConnect(rdsProxyRole);      
         this.rdsProxyEndpoint = rdsProxy.endpoint;
