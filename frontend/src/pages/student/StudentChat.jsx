import AIMessage from "../../components/AIMessage";
import Session from "../../components/Session";
import StudentMessage from "../../components/StudentMessage";
import { useEffect } from "react";
import { fetchAuthSession } from 'aws-amplify/auth';
const StudentChat = () => {
<<<<<<< HEAD


=======
>>>>>>> 7569cd75
  useEffect(() => {
    const fetchInstructors = async () => {
      try {
        const session = await fetchAuthSession();
        var token = session.tokens.idToken.toString()
<<<<<<< HEAD
        print("token student chat")
        print(token)
        const response = await fetch(`${import.meta.env.VITE_API_ENDPOINT}student/create_user?user_email=a&username=a&first_name=a&last_name=a&preferred_name=a`, {
=======
        const response = await fetch(`${import.meta.env.VITE_API_ENDPOINT}admin/instructors?instructor_email=replace`, {
>>>>>>> 7569cd75
          method: 'POST',
          headers: {
              'Authorization': token,
              'Content-Type': 'application/json'
          }
      });
        if (response.ok) {
          const data = await response.json();
          console.log('Instructors data:', data);
        } else {
          console.error('Failed to fetch instructors:', response.statusText);
        }
      } catch (error) {
        console.error('Error fetching instructors:', error);
      }
    };

    fetchInstructors();
  }, []);
  return (
    <div className="flex flex-row">
      <div className="flex flex-col w-1/4 h-screen bg-gradient-to-tr from-purple-300 to-cyan-100">
        <div className="mt-3 mb-3 ml-4">
          <img
            className="w-8 h-8"
            src="./ArrowCircleDownRounded.png"
            alt="back"
          />
        </div>
        <button className="border border-black ml-8 mr-8 mt-0 mb-0 bg-transparent pt-1.5 pb-1.5">
          <div className="flex flex-row gap-6">
            <div className="text-md font-roboto">+</div>
            <div className="text-md font-roboto font-bold">New Chat</div>
          </div>
        </button>
        <div className="">
          <hr className="border-t border-black my-4" />
        </div>
        <div className="font-roboto font-bold ml-8 text-start">History</div>
        <div>
          <Session text={"Composite Pattern"} />
          <Session text={"Observer Pattern"} />
          <Session text={"Quiz Question Assistance"} />
          <Session text={"Student Query Summary"} />
        </div>
      </div>
      <div className="flex flex-col w-3/4 h-screen justify-between">
        <div className="flex-flex-col">
          <div className="font-roboto font-bold text-2xl text-left mt-6 ml-12 mb-6">
            AI Assistant 🌟
          </div>
          <div className="overflow-y-auto">
          <AIMessage message = {"Hi! Ask me a question, or select one of the options below. "}/>
          <StudentMessage message = {"Please explain to me how the composite pattern works."}/>
          </div>
        </div>
        <div className=" max-h-2/3 flex flex-row items-center justify-between border border-[#8C8C8C] py-2 my-12 mx-20">
          <textarea className="ml-2 text-sm w-full outline-none max-h-2/3"></textarea>
          <img className=" mx-2 w-3 h-3" src="./send.png" alt="send" />
        </div>
      </div>
    </div>
  );
};

export default StudentChat;<|MERGE_RESOLUTION|>--- conflicted
+++ resolved
@@ -4,23 +4,12 @@
 import { useEffect } from "react";
 import { fetchAuthSession } from 'aws-amplify/auth';
 const StudentChat = () => {
-<<<<<<< HEAD
-
-
-=======
->>>>>>> 7569cd75
   useEffect(() => {
     const fetchInstructors = async () => {
       try {
         const session = await fetchAuthSession();
         var token = session.tokens.idToken.toString()
-<<<<<<< HEAD
-        print("token student chat")
-        print(token)
-        const response = await fetch(`${import.meta.env.VITE_API_ENDPOINT}student/create_user?user_email=a&username=a&first_name=a&last_name=a&preferred_name=a`, {
-=======
         const response = await fetch(`${import.meta.env.VITE_API_ENDPOINT}admin/instructors?instructor_email=replace`, {
->>>>>>> 7569cd75
           method: 'POST',
           headers: {
               'Authorization': token,
