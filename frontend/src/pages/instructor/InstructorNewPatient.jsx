import { useState, useEffect } from "react";
import { useLocation } from "react-router-dom";
import { toast, ToastContainer } from "react-toastify";
import "react-toastify/dist/ReactToastify.css";
import { fetchAuthSession } from "aws-amplify/auth";
import { fetchUserAttributes } from "aws-amplify/auth";

import {
  TextField,
  Button,
  Paper,
  Typography,
  Grid,
  Box,
  FormControl,
  InputLabel,
  Select,
  MenuItem,
} from "@mui/material";
import PageContainer from "../Container";
import FileManagement from "../../components/FileManagement";

function titleCase(str) {
  if (typeof str !== 'string') {
    return str;
  }
  return str.toLowerCase().split(' ').map(function(word) {
    return word.charAt(0).toUpperCase() + word.slice(1);
  }).join(' ');
}

export const InstructorNewPatient = () => {
  const [files, setFiles] = useState([]);
  const [newFiles, setNewFiles] = useState([]);
  const [savedFiles, setSavedFiles] = useState([]);
  const [deletedFiles, setDeletedFiles] = useState([]);
  const [metadata, setMetadata] = useState({});

  const [profilePicture, setProfilePicture] = useState(null); // New state for profile picture
  const [isSaving, setIsSaving] = useState(false);
  const [loading, setLoading] = useState(false);
  const [patientName, setPatientName] = useState("");
<<<<<<< HEAD
  const [patientAge, setPatientAge] = useState("");
  const [patientGender, setPatientGender] = useState("");
  const [patientPrompt, setPatientPrompt] = useState("");
=======
  const [patientAge, setPatientAge] = useState(""); 
  const [patientGender, setPatientGender] = useState(""); 
>>>>>>> f95a2c82
  const location = useLocation();
  const { data, simulation_group_id } = location.state || {};
  const [nextPatientNumber, setNextPatientNumber] = useState(data.length + 1);

  const cleanFileName = (fileName) => {
    return fileName.replace(/[^a-zA-Z0-9._-]/g, "_");
  };
  const handleBackClick = () => {
    window.history.back();
  };

  const getFileType = (filename) => {
    const parts = filename.split(".");
    if (parts.length > 1) {
      return parts.pop();
    } else {
      return "";
    }
  };

  const handleInputChange = (e) => {
    setPatientName(e.target.value);
  };

  const uploadProfilePicture = async (profilePicture, token, patientId) => {
    if (!profilePicture) return;
    const fileType = getFileType(profilePicture.name);
    const fileName = cleanFileName(profilePicture.name);
    
    const response = await fetch(
      `${
        import.meta.env.VITE_API_ENDPOINT
      }instructor/generate_presigned_url?simulation_group_id=${encodeURIComponent(
        simulation_group_id
      )}&patient_id=${encodeURIComponent(
        patientId
      )}&file_type=${encodeURIComponent(
        fileType
      )}&file_name=${encodeURIComponent(fileName)}&is_profile_picture=true`,
      {
        method: "GET",
        headers: {
          Authorization: token,
          "Content-Type": "application/json",
        },
      }
    );
    
    const presignedUrl = await response.json();
    await fetch(presignedUrl.presignedurl, {
      method: "PUT",
      headers: {
        "Content-Type": profilePicture.type,
      },
      body: profilePicture,
    });
  };

  const handleSave = async () => {
    if (isSaving) return;

    if (!patientName) {
      toast.error("Patient Name is required.", {
        position: "top-center",
        autoClose: 2000,
        hideProgressBar: false,
        closeOnClick: true,
        pauseOnHover: true,
        draggable: true,
        progress: undefined,
        theme: "colored",
      });
      return;
    }

    setIsSaving(true);

    try {
      const session = await fetchAuthSession();
      const token = session.tokens.idToken;
      const { email } = await fetchUserAttributes();
      const response = await fetch(
        `${
          import.meta.env.VITE_API_ENDPOINT
        }instructor/create_patient?simulation_group_id=${encodeURIComponent(
          simulation_group_id
        )}&patient_name=${encodeURIComponent(
          patientName
        )}&patient_number=${encodeURIComponent(
          nextPatientNumber
        )}&patient_age=${encodeURIComponent(
          patientAge
        )}&patient_gender=${encodeURIComponent(
          patientGender
        )}&instructor_email=${encodeURIComponent(email)}`,
        {
          method: "POST",
          headers: {
            Authorization: token,
            "Content-Type": "application/json",
          },
          body: JSON.stringify({
            patient_prompt: patientPrompt
          }),
        }
      );

      if (!response.ok) {
        console.error(`Failed to create patient`, response.statusText);
        toast.error("Patient Creation Failed", {
          position: "top-center",
          autoClose: 1000,
          hideProgressBar: false,
          closeOnClick: true,
          pauseOnHover: true,
          draggable: true,
          progress: undefined,
          theme: "colored",
        });
      } else {
        const updatedPatient = await response.json();
        await uploadProfilePicture(profilePicture, token, updatedPatient.patient_id); // Upload profile picture
        await uploadFiles(newFiles, token, updatedPatient.patient_id);

        setFiles((prevFiles) =>
          prevFiles.filter((file) => !deletedFiles.includes(file.fileName))
        );
        setSavedFiles((prevFiles) => [...prevFiles, ...newFiles]);

        setDeletedFiles([]);
        setNewFiles([]);
        toast.success("Patient Created Successfully", {
          position: "top-center",
          autoClose: 1000,
          hideProgressBar: false,
          closeOnClick: true,
          pauseOnHover: true,
          draggable: true,
          progress: undefined,
          theme: "colored",
        });
      }
    } catch (error) {
      console.error("Error saving changes:", error);
    } finally {
      setIsSaving(false);
      setNextPatientNumber(nextPatientNumber + 1);
      setTimeout(function () {
        handleBackClick();
      }, 1000);
    }
  };

  return (
    <PageContainer>
      <Paper style={{ padding: 25, width: "100%", overflow: "auto" }}>
        <Typography variant="h6">New Patient</Typography>

        <TextField
          label="Patient Name"
          name="name"
          value={patientName}
          onChange={handleInputChange}
          fullWidth
          margin="normal"
          inputProps={{ maxLength: 50 }}
        />

        <TextField
          label="Patient Age"
          value={patientAge}
          onChange={(e) => setPatientAge(e.target.value)}
          fullWidth
          margin="normal"
        />

        <FormControl fullWidth margin="normal">
          <InputLabel>Gender</InputLabel>
          <Select
            value={patientGender}
            onChange={(e) => setPatientGender(e.target.value)}
          >
            <MenuItem value="Male">Male</MenuItem>
            <MenuItem value="Female">Female</MenuItem>
            <MenuItem value="Other">Other</MenuItem>
          </Select>
        </FormControl>

<<<<<<< HEAD
        <TextField
          label="Patient Prompt"
          value={patientPrompt}
          onChange={(e) => setPatientPrompt(e.target.value)}
          fullWidth
          margin="normal"
          multiline
          rows={4}
=======
        {/* Profile Picture Upload */}
        <Typography variant="body1" style={{ marginTop: 16 }}>
          Upload Profile Picture
        </Typography>
        <input
          type="file"
          accept="image/*"
          onChange={(e) => setProfilePicture(e.target.files[0])}
          style={{ marginTop: 8 }}
>>>>>>> f95a2c82
        />

        <FileManagement
          newFiles={newFiles}
          setNewFiles={setNewFiles}
          files={files}
          setFiles={setFiles}
          setDeletedFiles={setDeletedFiles}
          savedFiles={savedFiles}
          setSavedFiles={setSavedFiles}
          loading={loading}
          metadata={metadata}
          setMetadata={setMetadata}
        />

        <Grid container spacing={2} style={{ marginTop: 16 }}>
          <Grid item xs={4}>
            <Box display="flex" gap={6}>
              <Button
                variant="contained"
                color="primary"
                onClick={handleBackClick}
                sx={{ width: "30%" }}
              >
                Cancel
              </Button>
            </Box>
          </Grid>
          <Grid item xs={4}></Grid>
          <Grid item xs={4} style={{ textAlign: "right" }}>
            <Button
              variant="contained"
              color="primary"
              onClick={handleSave}
              style={{ width: "30%" }}
            >
              Save Patient
            </Button>
          </Grid>
        </Grid>
      </Paper>
      <ToastContainer
        position="top-center"
        autoClose={5000}
        hideProgressBar={false}
        newestOnTop={false}
        closeOnClick
        rtl={false}
        pauseOnFocusLoss
        draggable
        pauseOnHover
        theme="colored"
      />
    </PageContainer>
  );
};

export default InstructorNewPatient;<|MERGE_RESOLUTION|>--- conflicted
+++ resolved
@@ -40,14 +40,9 @@
   const [isSaving, setIsSaving] = useState(false);
   const [loading, setLoading] = useState(false);
   const [patientName, setPatientName] = useState("");
-<<<<<<< HEAD
   const [patientAge, setPatientAge] = useState("");
   const [patientGender, setPatientGender] = useState("");
   const [patientPrompt, setPatientPrompt] = useState("");
-=======
-  const [patientAge, setPatientAge] = useState(""); 
-  const [patientGender, setPatientGender] = useState(""); 
->>>>>>> f95a2c82
   const location = useLocation();
   const { data, simulation_group_id } = location.state || {};
   const [nextPatientNumber, setNextPatientNumber] = useState(data.length + 1);
@@ -236,16 +231,6 @@
           </Select>
         </FormControl>
 
-<<<<<<< HEAD
-        <TextField
-          label="Patient Prompt"
-          value={patientPrompt}
-          onChange={(e) => setPatientPrompt(e.target.value)}
-          fullWidth
-          margin="normal"
-          multiline
-          rows={4}
-=======
         {/* Profile Picture Upload */}
         <Typography variant="body1" style={{ marginTop: 16 }}>
           Upload Profile Picture
@@ -255,7 +240,16 @@
           accept="image/*"
           onChange={(e) => setProfilePicture(e.target.files[0])}
           style={{ marginTop: 8 }}
->>>>>>> f95a2c82
+        />
+
+        <TextField
+          label="Patient Prompt"
+          value={patientPrompt}
+          onChange={(e) => setPatientPrompt(e.target.value)}
+          fullWidth
+          margin="normal"
+          multiline
+          rows={4}
         />
 
         <FileManagement
