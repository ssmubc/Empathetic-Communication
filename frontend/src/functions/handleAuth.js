--- conflicted
+++ resolved
@@ -18,19 +18,10 @@
 export async function retrieveJwtToken(setJwtToken) {
   try {
     var session = await fetchAuthSession();
-    var idToken = await session.tokens.idToken;
-    console.log(idToken)
+    var idToken = await session.tokens.idToken.toString();
+    console.log(idToken);
     var token = await session.tokens.accessToken.toString();
-<<<<<<< HEAD
-    setJwtToken(token);
-    // console.log("jwt token", token);
-    // console.log("session", session);
-=======
-    idToken = idToken.toString()
     setJwtToken(idToken);
-    console.log("jwt token", idToken);
-    console.log("session", session);
->>>>>>> f8cca299
 
     // Check if the token is close to expiration
     const expirationTime = session.credentials.expiration * 1000; // Milliseconds
