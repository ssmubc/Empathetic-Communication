--- conflicted
+++ resolved
@@ -70,15 +70,9 @@
       buildSpec: BuildSpec.fromObjectToYaml(amplifyYaml),
     });
 
-<<<<<<< HEAD
     amplifyApp.addBranch('stacks')
     amplifyApp.addBranch('main')
     amplifyApp.addBranch('frontend')
-
-=======
-    amplifyApp.addBranch("stacks");
-    amplifyApp.addBranch("frontend");
->>>>>>> 03b9df1d
 
     // // CloudFront distribution
     // const cloudFrontDistribution = new cloudfront.Distribution(this, 'CloudFrontDistribution', {
