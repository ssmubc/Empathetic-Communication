--- conflicted
+++ resolved
@@ -194,9 +194,6 @@
                     {
                       patient: titleCase(patient.patient_name),
                       AverageScore: parseFloat(patient.average_score) || 0,
-<<<<<<< HEAD
-                      PerfectScorePercentage: parseFloat(patient.perfect_score_percentage) || 0,
-=======
                       PerfectScorePercentage: parseFloat(patient.ai_score_percentage) || 0,
                       AccessCount: parseInt(patient.access_count, 10) || 0,
                       AvgLastAccessInDays:
@@ -212,7 +209,6 @@
                               .reduce((a, b) => a + b, 0) /
                             Object.values(patient.students).length
                           : 0,
->>>>>>> 0f76efe5
                     },
                   ]}
                   margin={{ top: 20, right: 30, left: 20, bottom: 40 }}
