import * as cdk from "aws-cdk-lib";
import * as apigateway from "aws-cdk-lib/aws-apigateway";
import * as lambda from "aws-cdk-lib/aws-lambda";
import * as iam from "aws-cdk-lib/aws-iam";
import { Construct } from "constructs";
import { Duration } from "aws-cdk-lib";
import {
  Architecture,
  Code,
  Function,
  LayerVersion,
  Runtime,
} from "aws-cdk-lib/aws-lambda";
//import { VpcStack } from './vpc-stack';
import * as cognito from "aws-cdk-lib/aws-cognito";
import { CfnJson } from "aws-cdk-lib";
import { VpcStack } from "./vpc-stack";
import { DatabaseStack } from "./database-stack";
import { parse, stringify } from "yaml";
import { Fn } from "aws-cdk-lib";
import { Asset } from "aws-cdk-lib/aws-s3-assets";
import * as s3 from "aws-cdk-lib/aws-s3";
import * as secretsmanager from "aws-cdk-lib/aws-secretsmanager";

export class ApiGatewayStack extends cdk.Stack {
  private readonly api: apigateway.SpecRestApi;
  public readonly appClient: cognito.UserPoolClient;
  public readonly userPool: cognito.UserPool;
  public readonly identityPool: cognito.CfnIdentityPool;
  private readonly layerList: { [key: string]: LayerVersion };
  public readonly stageARN_APIGW: string;
  public readonly apiGW_basedURL: string;
  public readonly secret: secretsmanager.ISecret;
  public getEndpointUrl = () => this.api.url;
  public getUserPoolId = () => this.userPool.userPoolId;
  public getUserPoolClientId = () => this.appClient.userPoolClientId;
  public getIdentityPoolId = () => this.identityPool.ref;
  public addLayer = (name: string, layer: LayerVersion) =>
    (this.layerList[name] = layer);
  public getLayers = () => this.layerList;
  constructor(
    scope: Construct,
    id: string,
    db: DatabaseStack,
    vpcStack: VpcStack,
    props?: cdk.StackProps
  ) {
    super(scope, id, props);

    this.layerList = {};

    /**
     *
     * Create Integration Lambda layer for aws-jwt-verify
     */
    const jwt = new lambda.LayerVersion(this, "aws-jwt-verify", {
      code: lambda.Code.fromAsset("./layers/aws-jwt-verify.zip"),
      compatibleRuntimes: [lambda.Runtime.NODEJS_16_X],
      description: "Contains the aws-jwt-verify library for JS",
    });

    /**
     *
     * Create Integration Lambda layer for PSQL
     */
    const postgres = new lambda.LayerVersion(this, "postgres", {
      code: lambda.Code.fromAsset("./layers/postgres.zip"),
      compatibleRuntimes: [lambda.Runtime.NODEJS_16_X],
      description: "Contains the postgres library for JS",
    });

    //create psycopglayer
    const psycopgLayer = new LayerVersion(this, "psycopgLambdaLayer", {
      code: Code.fromAsset("./layers/psycopg2.zip"),
      compatibleRuntimes: [Runtime.PYTHON_3_9],
      description: "Lambda layer containing the psycopg2 Python library",
    });

    this.layerList["psycopg2"] = psycopgLayer;
<<<<<<< HEAD
    this.layerList["postgres"] = postgres;
    this.layerList["jwt"] = jwt;
=======

    // Create the API Gateway REST API
    this.api = new apigateway.RestApi(this, "MyApi", {
      restApiName: "MyApi",
      cloudWatchRole: true,
      description: "API for my application",
      deployOptions: {
        loggingLevel: apigateway.MethodLoggingLevel.INFO, // Set logging level here
      },
    });
>>>>>>> 2b0b424f

    // Create Cognito user pool

    /**
     *
     * Create Cognito User Pool
     * Using verification code
     * Inspiration from http://buraktas.com/create-cognito-user-pool-aws-cdk/
     */
    const userPoolName = "ailaUserPool";
    this.userPool = new cognito.UserPool(this, "aila-pool", {
      userPoolName: userPoolName,
      signInAliases: {
        email: true,
      },
      selfSignUpEnabled: true, // Enabled to allow mobile user sign up
      autoVerify: {
        email: true,
      },
      userVerification: {
        emailSubject: "You need to verify your email",
        emailBody:
          "Thanks for signing up to AI Learning Assistant. \n Your verification code is {####}",
        emailStyle: cognito.VerificationEmailStyle.CODE,
      },
      passwordPolicy: {
        minLength: 8,
        requireLowercase: true,
        requireUppercase: true,
        requireDigits: true,
        requireSymbols: false,
      },
      accountRecovery: cognito.AccountRecovery.EMAIL_ONLY,
      removalPolicy: cdk.RemovalPolicy.DESTROY,
    });

    // Create app client
    this.appClient = this.userPool.addClient("aila-pool", {
      userPoolClientName: userPoolName,
      authFlows: {
        userPassword: true,
        custom: true,
        userSrp: true,
      },
    });

    this.identityPool = new cognito.CfnIdentityPool(
      this,
      "aila-identity-pool",
      {
        allowUnauthenticatedIdentities: true, // don't allow unauthenticated users
        identityPoolName: "ailaIdentityPool",
        cognitoIdentityProviders: [
          {
            clientId: this.appClient.userPoolClientId,
            providerName: this.userPool.userPoolProviderName,
          },
        ],
      }
    );

    const secretsName = "AILA_Cognito_Secrets";

    this.secret = new secretsmanager.Secret(this, secretsName, {
      secretName: secretsName,
      description: "Cognito Secrets for authentication",
      secretObjectValue: {
        VITE_COGNITO_USER_POOL_ID: cdk.SecretValue.unsafePlainText(
          this.userPool.userPoolId
        ),
        VITE_COGNITO_USER_POOL_CLIENT_ID: cdk.SecretValue.unsafePlainText(
          this.appClient.userPoolClientId
        ),
        VITE_AWS_REGION: cdk.SecretValue.unsafePlainText(this.region),
        VITE_IDENTITY_POOL_ID: cdk.SecretValue.unsafePlainText(
          this.identityPool.ref
        ),
      },
      removalPolicy: cdk.RemovalPolicy.DESTROY,
    });

    // Create roles and policies
    const createPolicyStatement = (actions: string[], resources: string[]) => {
      return new iam.PolicyStatement({
        effect: iam.Effect.ALLOW,
        actions: actions,
        resources: resources,
      });
    };

    /**
     *
     * Load OpenAPI file into API Gateway using REST API
     */

    // Read OpenAPI file and load file to S3
    const asset = new Asset(this, "SampleAsset", {
      path: "OpenAPI_Swagger_Definition.yaml",
    });

    const data = Fn.transform("AWS::Include", { Location: asset.s3ObjectUrl });

    // Create the API Gateway REST API
    this.api = new apigateway.SpecRestApi(this, "APIGateway", {
      apiDefinition: apigateway.AssetApiDefinition.fromInline(data),
      endpointTypes: [apigateway.EndpointType.REGIONAL],
      restApiName: "ailaAPI",
      deploy: true,
      cloudWatchRole: true,
      deployOptions: {
        metricsEnabled: true,
        loggingLevel: apigateway.MethodLoggingLevel.ERROR,
        dataTraceEnabled: true,
        stageName: "prod",
        methodOptions: {
          "/*/*": {
            throttlingRateLimit: 100,
            throttlingBurstLimit: 200,
          },
        },
      },
    });

    this.stageARN_APIGW = this.api.deploymentStage.stageArn;
    this.apiGW_basedURL = this.api.urlForPath();

    const studentRole = new iam.Role(this, "StudentRole", {
      assumedBy: new iam.FederatedPrincipal(
        "cognito-identity.amazonaws.com",
        {
          StringEquals: {
            "cognito-identity.amazonaws.com:aud": this.identityPool.ref,
          },
          "ForAnyValue:StringLike": {
            "cognito-identity.amazonaws.com:amr": "authenticated",
          },
        },
        "sts:AssumeRoleWithWebIdentity"
      ),
    });

    studentRole.attachInlinePolicy(
      new iam.Policy(this, "StudentPolicy", {
        statements: [
          createPolicyStatement(
            ["execute-api:Invoke"],
            [
              `arn:aws:execute-api:${this.region}:${this.account}:${this.api.restApiId}/*/*/student/*`,
            ]
          ),
        ],
      })
    );

    const instructorRole = new iam.Role(this, "InstructorRole", {
      assumedBy: new iam.FederatedPrincipal(
        "cognito-identity.amazonaws.com",
        {
          StringEquals: {
            "cognito-identity.amazonaws.com:aud": this.identityPool.ref,
          },
          "ForAnyValue:StringLike": {
            "cognito-identity.amazonaws.com:amr": "authenticated",
          },
        },
        "sts:AssumeRoleWithWebIdentity"
      ),
    });

    instructorRole.attachInlinePolicy(
      new iam.Policy(this, "InstructorPolicy", {
        statements: [
          createPolicyStatement(
            ["execute-api:Invoke"],
            [
              `arn:aws:execute-api:${this.region}:${this.account}:${this.api.restApiId}/*/*/instructor/*`,
            ]
          ),
        ],
      })
    );

    const adminRole = new iam.Role(this, "AdminRole", {
      assumedBy: new iam.FederatedPrincipal(
        "cognito-identity.amazonaws.com",
        {
          StringEquals: {
            "cognito-identity.amazonaws.com:aud": this.identityPool.ref,
          },
          "ForAnyValue:StringLike": {
            "cognito-identity.amazonaws.com:amr": "authenticated",
          },
        },
        "sts:AssumeRoleWithWebIdentity"
      ),
    });

    adminRole.attachInlinePolicy(
      new iam.Policy(this, "AdminPolicy", {
        statements: [
          createPolicyStatement(
            ["execute-api:Invoke"],
            [
              `arn:aws:execute-api:${this.region}:${this.account}:${this.api.restApiId}/*/*/admin/*`,
              `arn:aws:execute-api:${this.region}:${this.account}:${this.api.restApiId}/*/*/instructor/*`,
              `arn:aws:execute-api:${this.region}:${this.account}:${this.api.restApiId}/*/*/student/*`,
            ]
          ),
        ],
      })
    );

    const techAdminRole = new iam.Role(this, "TechAdminRole", {
      assumedBy: new iam.FederatedPrincipal(
        "cognito-identity.amazonaws.com",
        {
          StringEquals: {
            "cognito-identity.amazonaws.com:aud": this.identityPool.ref,
          },
          "ForAnyValue:StringLike": {
            "cognito-identity.amazonaws.com:amr": "authenticated",
          },
        },
        "sts:AssumeRoleWithWebIdentity"
      ),
    });

    techAdminRole.attachInlinePolicy(
      new iam.Policy(this, "TechAdminPolicy", {
        statements: [
          createPolicyStatement(
            ["execute-api:Invoke"],
            [
              `arn:aws:execute-api:${this.region}:${this.account}:${this.api.restApiId}/*`,
            ]
          ),
        ],
      })
    );


    // Create Cognito user pool groups
    const studentGroup = new cognito.CfnUserPoolGroup(this, "StudentGroup", {
      groupName: "student",
      userPoolId: this.userPool.userPoolId,
      roleArn: studentRole.roleArn,
    });

    const instructorGroup = new cognito.CfnUserPoolGroup(
      this,
      "InstructorGroup",
      {
        groupName: "instructor",
        userPoolId: this.userPool.userPoolId,
        roleArn: instructorRole.roleArn,
      }
    );

    const adminGroup = new cognito.CfnUserPoolGroup(this, "AdminGroup", {
      groupName: "admin",
      userPoolId: this.userPool.userPoolId,
      roleArn: adminRole.roleArn,
    });

    const techAdminGroup = new cognito.CfnUserPoolGroup(
      this,
      "TechAdminGroup",
      {
        groupName: "techadmin",
        userPoolId: this.userPool.userPoolId,
        roleArn: techAdminRole.roleArn,
      }
    );

    // Create unauthenticated role with no permissions
    const unauthenticatedRole = new iam.Role(this, "UnauthenticatedRole", {
      assumedBy: new iam.FederatedPrincipal(
        "cognito-identity.amazonaws.com",
        {
          StringEquals: {
            "cognito-identity.amazonaws.com:aud": this.identityPool.ref,
          },
          "ForAnyValue:StringLike": {
            "cognito-identity.amazonaws.com:amr": "unauthenticated",
          },
        },
        "sts:AssumeRoleWithWebIdentity"
      ),
    });

    const lambdaRole = new iam.Role(this, "postgresLambdaRole", {
      roleName: "postgresLambdaRole",
      assumedBy: new iam.ServicePrincipal("lambda.amazonaws.com"),
    });

    // Grant access to Secret Manager
    lambdaRole.addToPolicy(
      new iam.PolicyStatement({
        effect: iam.Effect.ALLOW,
        actions: [
          //Secrets Manager
          "secretsmanager:GetSecretValue",
        ],
        resources: [
          `arn:aws:secretsmanager:${this.region}:${this.account}:secret:*`,
        ],
      })
    );

    // Grant access to EC2
    lambdaRole.addToPolicy(
      new iam.PolicyStatement({
        effect: iam.Effect.ALLOW,
        actions: [
          "ec2:CreateNetworkInterface",
          "ec2:DescribeNetworkInterfaces",
          "ec2:DeleteNetworkInterface",
          "ec2:AssignPrivateIpAddresses",
          "ec2:UnassignPrivateIpAddresses",
        ],
        resources: ["*"], // must be *
      })
    );

    // Grant access to log
    lambdaRole.addToPolicy(
      new iam.PolicyStatement({
        effect: iam.Effect.ALLOW,
        actions: [
          //Logs
          "logs:CreateLogGroup",
          "logs:CreateLogStream",
          "logs:PutLogEvents",
        ],
        resources: ["arn:aws:logs:*:*:*"],
      })
    );

    // Attach roles to the identity pool
    new cognito.CfnIdentityPoolRoleAttachment(this, "IdentityPoolRoles", {
      identityPoolId: this.identityPool.ref,
      roles: {
        authenticated: studentRole.roleArn,
        unauthenticated: unauthenticatedRole.roleArn,
      },
    });

<<<<<<< HEAD
    const lambdaStudentFunction = new lambda.Function(
      this,
      "studentFunction",
      {
        runtime: lambda.Runtime.NODEJS_16_X, // Execution environment
        code: lambda.Code.fromAsset("lambda"), // Code loaded from "lambda" directory
        handler: "studentFunction.handler", // Code handler
        timeout: Duration.seconds(300),
        vpc: vpcStack.vpc,
        environment: {
          SM_DB_CREDENTIALS: db.secretPathUser.secretName,
          RDS_PROXY_ENDPOINT: db.rdsProxyEndpoint,
        },
        functionName: "studentFunction",
        memorySize: 512,
        layers: [postgres],
        role: lambdaRole,
      }
    );

    // Add the permission to the Lambda function's policy to allow API Gateway access
    lambdaStudentFunction.addPermission("AllowApiGatewayInvoke", {
      principal: new iam.ServicePrincipal("apigateway.amazonaws.com"),
      action: "lambda:InvokeFunction",
      sourceArn: `arn:aws:execute-api:${this.region}:${this.account}:${this.api.restApiId}/*/*/student*`,
=======
    // Create the Lambda function for RDS
    const lambdaFunctionRDS = new lambda.Function(this, "LambdaFunctionRDS", {
      runtime: lambda.Runtime.NODEJS_16_X,
      //vpc: vpcStack.vpc,
      code: lambda.Code.fromAsset("lambda"),
      handler: "RDS_Integration.handler",
>>>>>>> 2b0b424f
    });

    const cfnLambda_student = lambdaStudentFunction.node.defaultChild as lambda.CfnFunction;
    cfnLambda_student.overrideLogicalId("studentFunction");

    const lambdaInstructorFunction = new lambda.Function(
      this,
      "instructorFunction",
      {
        runtime: lambda.Runtime.NODEJS_16_X, // Execution environment
        code: lambda.Code.fromAsset("lambda"), // Code loaded from "lambda" directory
        handler: "instructorFunction.handler", // Code handler
        timeout: Duration.seconds(300),
        vpc: vpcStack.vpc,
        environment: {
          SM_DB_CREDENTIALS: db.secretPathUser.secretName,
          RDS_PROXY_ENDPOINT: db.rdsProxyEndpoint,
        },
        functionName: "instructorFunction",
        memorySize: 512,
        layers: [postgres],
        role: lambdaRole,
      }
    );

    // Add the permission to the Lambda function's policy to allow API Gateway access
    lambdaInstructorFunction.addPermission("AllowApiGatewayInvoke", {
      principal: new iam.ServicePrincipal("apigateway.amazonaws.com"),
      action: "lambda:InvokeFunction",
      sourceArn: `arn:aws:execute-api:${this.region}:${this.account}:${this.api.restApiId}/*/*/instructor*`,
    });


    const cfnLambda_Instructor = lambdaInstructorFunction.node.defaultChild as lambda.CfnFunction;
    cfnLambda_Instructor.overrideLogicalId("instructorFunction");

    
    const lambdaAdminFunction = new lambda.Function(
      this,
      "adminFunction",
      {
        runtime: lambda.Runtime.NODEJS_16_X, // Execution environment
        code: lambda.Code.fromAsset("lambda"), // Code loaded from "lambda" directory
        handler: "adminFunction.handler", // Code handler
        timeout: Duration.seconds(300),
        vpc: vpcStack.vpc,
        environment: {
          SM_DB_CREDENTIALS: db.secretPathUser.secretName,
          RDS_PROXY_ENDPOINT: db.rdsProxyEndpoint,
        },
        functionName: "adminFunction",
        memorySize: 512,
        layers: [postgres],
        role: lambdaRole,
      }
    );

    // Add the permission to the Lambda function's policy to allow API Gateway access
    lambdaAdminFunction.addPermission("AllowApiGatewayInvoke", {
      principal: new iam.ServicePrincipal("apigateway.amazonaws.com"),
      action: "lambda:InvokeFunction",
      sourceArn: `arn:aws:execute-api:${this.region}:${this.account}:${this.api.restApiId}/*/*/admin*`,
    });

    const cfnLambda_Admin = lambdaAdminFunction.node.defaultChild as lambda.CfnFunction;
    cfnLambda_Admin.overrideLogicalId("adminFunction");

    const lambdaTechAdminFunction = new lambda.Function(
      this,
      "techadminFunction",
      {
        runtime: lambda.Runtime.NODEJS_16_X, // Execution environment
        code: lambda.Code.fromAsset("lambda"), // Code loaded from "lambda" directory
        handler: "techadminFunction.handler", // Code handler
        timeout: Duration.seconds(300),
        vpc: vpcStack.vpc,
        environment: {
          SM_DB_CREDENTIALS: db.secretPathUser.secretName,
          RDS_PROXY_ENDPOINT: db.rdsProxyEndpoint,
        },
        functionName: "techadminFunction",
        memorySize: 512,
        layers: [postgres],
        role: lambdaRole,
      }
    );

    // Add the permission to the Lambda function's policy to allow API Gateway access
    lambdaTechAdminFunction.addPermission("AllowApiGatewayInvoke", {
      principal: new iam.ServicePrincipal("apigateway.amazonaws.com"),
      action: "lambda:InvokeFunction",
      sourceArn: `arn:aws:execute-api:${this.region}:${this.account}:${this.api.restApiId}/*/*/*`,
    });

    const cfnLambda_Tech_Admin = lambdaTechAdminFunction.node.defaultChild as lambda.CfnFunction;
    cfnLambda_Tech_Admin.overrideLogicalId("techadminFunction");


    const coglambdaRole = new iam.Role(this, "cognitoLambdaRole", {
      roleName: "cognitoLambdaRole",
      assumedBy: new iam.ServicePrincipal("lambda.amazonaws.com"),
    });

    // Grant access to Secret Manager
    coglambdaRole.addToPolicy(
      new iam.PolicyStatement({
        effect: iam.Effect.ALLOW,
        actions: [
          //Secrets Manager
          "secretsmanager:GetSecretValue",
        ],
        resources: [
          `arn:aws:secretsmanager:${this.region}:${this.account}:secret:*`,
        ],
      })
    );

    // Grant access to EC2
    coglambdaRole.addToPolicy(
      new iam.PolicyStatement({
        effect: iam.Effect.ALLOW,
        actions: [
          "ec2:CreateNetworkInterface",
          "ec2:DescribeNetworkInterfaces",
          "ec2:DeleteNetworkInterface",
          "ec2:AssignPrivateIpAddresses",
          "ec2:UnassignPrivateIpAddresses",
        ],
        resources: ["*"], // must be *
      })
    );

    // Grant access to log
    coglambdaRole.addToPolicy(
      new iam.PolicyStatement({
        effect: iam.Effect.ALLOW,
        actions: [
          //Logs
          "logs:CreateLogGroup",
          "logs:CreateLogStream",
          "logs:PutLogEvents",
        ],
        resources: ["arn:aws:logs:*:*:*"],
      })
    );

    // Grant permission to add users to an IAM group
    coglambdaRole.addToPolicy(new iam.PolicyStatement({
      effect: iam.Effect.ALLOW,
      actions: [
          "iam:AddUserToGroup",
      ],
      resources: [
          `arn:aws:iam::${this.account}:user/*`,
          `arn:aws:iam::${this.account}:group/*`,
      ],
  }));

    //cognito auto assign authenticated users to the student group
    const addUserGroupOnSignUp = new lambda.Function(
      this,
      "addUserGroupOnSignUp",
      {
        runtime: lambda.Runtime.NODEJS_16_X, // Execution environment
        code: lambda.Code.fromAsset("lambda"), // Code loaded from "lambda" directory
        handler: "addUserGroupOnSignUp.handler", // Code handler
        timeout: Duration.seconds(300),
        vpc: vpcStack.vpc,
        functionName: "addUserGroupOnSignUp",
        memorySize: 128,
        role: coglambdaRole,
      }
    );
    // const authorizer = new apigateway.CognitoUserPoolsAuthorizer(this, 'ailaAuthorizer', {
    //   cognitoUserPools: [this.userPool],
    // });
    new cdk.CfnOutput(this, 'UserPoolIdOutput', {
      value: this.userPool.userPoolId,
      description: 'The ID of the Cognito User Pool',
    });
  }
}<|MERGE_RESOLUTION|>--- conflicted
+++ resolved
@@ -77,21 +77,8 @@
     });
 
     this.layerList["psycopg2"] = psycopgLayer;
-<<<<<<< HEAD
     this.layerList["postgres"] = postgres;
     this.layerList["jwt"] = jwt;
-=======
-
-    // Create the API Gateway REST API
-    this.api = new apigateway.RestApi(this, "MyApi", {
-      restApiName: "MyApi",
-      cloudWatchRole: true,
-      description: "API for my application",
-      deployOptions: {
-        loggingLevel: apigateway.MethodLoggingLevel.INFO, // Set logging level here
-      },
-    });
->>>>>>> 2b0b424f
 
     // Create Cognito user pool
 
@@ -439,7 +426,6 @@
       },
     });
 
-<<<<<<< HEAD
     const lambdaStudentFunction = new lambda.Function(
       this,
       "studentFunction",
@@ -465,14 +451,7 @@
       principal: new iam.ServicePrincipal("apigateway.amazonaws.com"),
       action: "lambda:InvokeFunction",
       sourceArn: `arn:aws:execute-api:${this.region}:${this.account}:${this.api.restApiId}/*/*/student*`,
-=======
-    // Create the Lambda function for RDS
-    const lambdaFunctionRDS = new lambda.Function(this, "LambdaFunctionRDS", {
-      runtime: lambda.Runtime.NODEJS_16_X,
-      //vpc: vpcStack.vpc,
-      code: lambda.Code.fromAsset("lambda"),
-      handler: "RDS_Integration.handler",
->>>>>>> 2b0b424f
+
     });
 
     const cfnLambda_student = lambdaStudentFunction.node.defaultChild as lambda.CfnFunction;
