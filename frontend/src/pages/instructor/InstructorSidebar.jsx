import React, { useState } from "react";
import { useNavigate } from "react-router-dom";
// MUI
import {
  Drawer,
  List,
  ListItem,
  ListItemIcon,
  ListItemText,
  Divider,
  Box,
} from "@mui/material";
import HomeIcon from "@mui/icons-material/Home"; // old icon
import ViewTimelineIcon from "@mui/icons-material/ViewTimeline";
import EditIcon from "@mui/icons-material/Edit";
import PsychologyIcon from "@mui/icons-material/Psychology";
import GroupIcon from "@mui/icons-material/Group";

import GroupsIcon from '@mui/icons-material/Groups';
import ShowChartIcon from '@mui/icons-material/ShowChart';

const InstructorSidebar = ({ setSelectedComponent }) => {
  const navigate = useNavigate();
  const [drawerWidth, setDrawerWidth] = useState(220);

  const handleMouseMove = (e) => {
    const newWidth = e.clientX;
    if (newWidth >= 85 && newWidth <= 400) {
      setDrawerWidth(newWidth);
    }
  };

  const stopResizing = () => {
    document.removeEventListener("mousemove", handleMouseMove);
    document.removeEventListener("mouseup", stopResizing);
    document.body.style.userSelect = "";
  };

  const startResizing = (e) => {
    e.preventDefault();
    document.addEventListener("mousemove", handleMouseMove);
    document.addEventListener("mouseup", stopResizing);
    document.body.style.userSelect = "none";
  };

  const handleNavigation = (component) => {
    if (component === "InstructorAllCourses") {
      navigate("/home"); 
    } else {
      setSelectedComponent(component);
    }
  };

  return (
<<<<<<< HEAD
    <Drawer
      variant="permanent"
      sx={{
        width: 220,
        flexShrink: 0,
        [`& .MuiDrawer-paper`]: {
          width: 220,
          boxSizing: "border-box",
          background: "linear-gradient(to top, #ee7b7b, #faf5f5)", // Add gradient here
        },
      }}
    >
      <Box sx={{ overflow: "auto", paddingTop: 10 }}>
        <List>
          <ListItem
            button
            onClick={() => handleNavigation("InstructorAllCourses")}
          >
            <ListItemIcon>
              <HomeIcon />
            </ListItemIcon>
            <ListItemText primary="All Courses" />
          </ListItem>
          <Divider />
          <ListItem
            button
            onClick={() => handleNavigation("InstructorAnalytics")}
          >
            <ListItemIcon>
              <ViewTimelineIcon />
            </ListItemIcon>
            <ListItemText primary="Analytics" />
          </ListItem>
          <Divider />
          <ListItem
            button
            onClick={() => handleNavigation("InstructorEditConcepts")}
          >
            <ListItemIcon>
              <EditIcon />
            </ListItemIcon>
            <ListItemText primary="Edit Concepts" />
          </ListItem>
          <Divider />
          <ListItem
            button
            onClick={() => handleNavigation("InstructorEditPatients")}
          >
            <ListItemIcon>
              <EditIcon />
            </ListItemIcon>
            <ListItemText primary="Edit Modules" />
          </ListItem>
          <Divider />
          <ListItem button onClick={() => handleNavigation("PromptSettings")}>
            <ListItemIcon>
              <PsychologyIcon />
            </ListItemIcon>
            <ListItemText primary="Prompt Settings" />
          </ListItem>
          <Divider />
          <ListItem button onClick={() => handleNavigation("ViewStudents")}>
            <ListItemIcon>
              <GroupIcon />
            </ListItemIcon>
            <ListItemText primary="View Students" />
          </ListItem>
        </List>
      </Box>
    </Drawer>
=======
    <>
      <Drawer
        variant="permanent"
        sx={{
          width: drawerWidth,
          flexShrink: 0,
          [`& .MuiDrawer-paper`]: {
            width: drawerWidth,
            boxSizing: "border-box",
            backgroundColor: "#4de698",
            boxShadow: "none",
            transition: "width 0.2s ease",
            overflowX: "hidden",
          },
        }}
      >
        <Box
          sx={{
            overflow: "hidden",
            paddingTop: 10,
            textAlign: drawerWidth <= 160 ? "center" : "left",
          }}
        >
          <List>
            <ListItem button onClick={() => handleNavigation("InstructorAllCourses")}>
              <ListItemIcon sx={{ justifyContent: drawerWidth <= 160 ? "center" : "flex-start" }}>
                <GroupsIcon />
              </ListItemIcon>
              {drawerWidth > 160 && <ListItemText primary="All Groups" />}
            </ListItem>
            <Divider />
            <ListItem button onClick={() => handleNavigation("InstructorAnalytics")}>
              <ListItemIcon sx={{ justifyContent: drawerWidth <= 160 ? "center" : "flex-start" }}>
                <ShowChartIcon />
              </ListItemIcon>
              {drawerWidth > 160 && <ListItemText primary="Analytics" />}
            </ListItem>
            <Divider />
            <ListItem button onClick={() => handleNavigation("InstructorEditConcepts")}>
              <ListItemIcon sx={{ justifyContent: drawerWidth <= 160 ? "center" : "flex-start" }}>
                <EditIcon />
              </ListItemIcon>
              {drawerWidth > 160 && <ListItemText primary="Edit Patients" />}
            </ListItem>
            <Divider />
            <ListItem button onClick={() => handleNavigation("PromptSettings")}>
              <ListItemIcon sx={{ justifyContent: drawerWidth <= 160 ? "center" : "flex-start" }}>
                <PsychologyIcon />
              </ListItemIcon>
              {drawerWidth > 160 && <ListItemText primary="Prompt Settings" />}
            </ListItem>
            <Divider />
            <ListItem button onClick={() => handleNavigation("ViewStudents")}>
              <ListItemIcon sx={{ justifyContent: drawerWidth <= 160 ? "center" : "flex-start" }}>
                <GroupIcon />
              </ListItemIcon>
              {drawerWidth > 160 && <ListItemText primary="View Students" />}
            </ListItem>
          </List>
        </Box>
      </Drawer>

      {/* Resizing Handle */}
      <div
        onMouseDown={startResizing}
        style={{
          width: "5px",
          cursor: "col-resize",
          height: "100vh",
          backgroundColor: "transparent",
          position: "absolute",
          top: 0,
          left: drawerWidth,
        }}
      />
    </>
>>>>>>> 70bea52b
  );
};

export default InstructorSidebar;<|MERGE_RESOLUTION|>--- conflicted
+++ resolved
@@ -52,78 +52,6 @@
   };
 
   return (
-<<<<<<< HEAD
-    <Drawer
-      variant="permanent"
-      sx={{
-        width: 220,
-        flexShrink: 0,
-        [`& .MuiDrawer-paper`]: {
-          width: 220,
-          boxSizing: "border-box",
-          background: "linear-gradient(to top, #ee7b7b, #faf5f5)", // Add gradient here
-        },
-      }}
-    >
-      <Box sx={{ overflow: "auto", paddingTop: 10 }}>
-        <List>
-          <ListItem
-            button
-            onClick={() => handleNavigation("InstructorAllCourses")}
-          >
-            <ListItemIcon>
-              <HomeIcon />
-            </ListItemIcon>
-            <ListItemText primary="All Courses" />
-          </ListItem>
-          <Divider />
-          <ListItem
-            button
-            onClick={() => handleNavigation("InstructorAnalytics")}
-          >
-            <ListItemIcon>
-              <ViewTimelineIcon />
-            </ListItemIcon>
-            <ListItemText primary="Analytics" />
-          </ListItem>
-          <Divider />
-          <ListItem
-            button
-            onClick={() => handleNavigation("InstructorEditConcepts")}
-          >
-            <ListItemIcon>
-              <EditIcon />
-            </ListItemIcon>
-            <ListItemText primary="Edit Concepts" />
-          </ListItem>
-          <Divider />
-          <ListItem
-            button
-            onClick={() => handleNavigation("InstructorEditPatients")}
-          >
-            <ListItemIcon>
-              <EditIcon />
-            </ListItemIcon>
-            <ListItemText primary="Edit Modules" />
-          </ListItem>
-          <Divider />
-          <ListItem button onClick={() => handleNavigation("PromptSettings")}>
-            <ListItemIcon>
-              <PsychologyIcon />
-            </ListItemIcon>
-            <ListItemText primary="Prompt Settings" />
-          </ListItem>
-          <Divider />
-          <ListItem button onClick={() => handleNavigation("ViewStudents")}>
-            <ListItemIcon>
-              <GroupIcon />
-            </ListItemIcon>
-            <ListItemText primary="View Students" />
-          </ListItem>
-        </List>
-      </Box>
-    </Drawer>
-=======
     <>
       <Drawer
         variant="permanent"
@@ -200,7 +128,6 @@
         }}
       />
     </>
->>>>>>> 70bea52b
   );
 };
 
